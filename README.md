# Real-Time Crypto Price Predictor

<<<<<<< HEAD
A system for collecting and predicting cryptocurrency prices in real-time.

## Building and Deploying Services

This project follows Open Container Initiative (OCI) standards for image building and deployment.

### Local Development

Build and deploy a service to your local Kind cluster:

```
# Build a service (e.g., trades)
make build-for-dev service=trades

# Deploy to local Kind cluster
make deploy-for-dev service=trades

# Or do both in one step
make deploy-for-dev service=trades
```

### Production Deployment

To push a service to GitHub Container Registry:

1. **First, authenticate with GitHub Container Registry**:
   ```
   # Authenticate with GitHub Container Registry (needed once)
   make ghcr-login
   ```

2. **Build and push**:
   ```
   # Build, tag, and push to GitHub Container Registry
   make deploy-for-prod service=trades
   ```

#### Authentication Requirements

For GitHub Container Registry authentication:
1. Create a Personal Access Token (PAT) with `write:packages` and `read:packages` permissions
2. Either:
   - Use the interactive prompt: `make ghcr-login`

## OCI Compliance

This project adheres to Open Container Initiative (OCI) standards:

1. **Image Labels**:
   - All images include standard metadata labels such as title, description, version, etc.
   - Labels follow the `org.opencontainers.image.*` namespace

2. **Consistent Naming**:
   - Uses semantic versioning through git tags
   - Includes build date and git commit in image metadata
   - Production images include a timestamp and git hash for traceability

## Service Architecture

The system consists of multiple microservices:

- `trades`: Collects real-time trade data from exchanges
- `candles`: Processes trade data into candlestick patterns

Each service is built and deployed independently.
=======
This is a learning by doing repository derived from https://github.com/Real-World-ML/real-time-ml-system-cohort-4

All credit goes to Pau and Marius who is the instructor of the course!
>>>>>>> 128651e2
<|MERGE_RESOLUTION|>--- conflicted
+++ resolved
@@ -1,73 +1,5 @@
 # Real-Time Crypto Price Predictor
 
-<<<<<<< HEAD
-A system for collecting and predicting cryptocurrency prices in real-time.
-
-## Building and Deploying Services
-
-This project follows Open Container Initiative (OCI) standards for image building and deployment.
-
-### Local Development
-
-Build and deploy a service to your local Kind cluster:
-
-```
-# Build a service (e.g., trades)
-make build-for-dev service=trades
-
-# Deploy to local Kind cluster
-make deploy-for-dev service=trades
-
-# Or do both in one step
-make deploy-for-dev service=trades
-```
-
-### Production Deployment
-
-To push a service to GitHub Container Registry:
-
-1. **First, authenticate with GitHub Container Registry**:
-   ```
-   # Authenticate with GitHub Container Registry (needed once)
-   make ghcr-login
-   ```
-
-2. **Build and push**:
-   ```
-   # Build, tag, and push to GitHub Container Registry
-   make deploy-for-prod service=trades
-   ```
-
-#### Authentication Requirements
-
-For GitHub Container Registry authentication:
-1. Create a Personal Access Token (PAT) with `write:packages` and `read:packages` permissions
-2. Either:
-   - Use the interactive prompt: `make ghcr-login`
-
-## OCI Compliance
-
-This project adheres to Open Container Initiative (OCI) standards:
-
-1. **Image Labels**:
-   - All images include standard metadata labels such as title, description, version, etc.
-   - Labels follow the `org.opencontainers.image.*` namespace
-
-2. **Consistent Naming**:
-   - Uses semantic versioning through git tags
-   - Includes build date and git commit in image metadata
-   - Production images include a timestamp and git hash for traceability
-
-## Service Architecture
-
-The system consists of multiple microservices:
-
-- `trades`: Collects real-time trade data from exchanges
-- `candles`: Processes trade data into candlestick patterns
-
-Each service is built and deployed independently.
-=======
 This is a learning by doing repository derived from https://github.com/Real-World-ML/real-time-ml-system-cohort-4
 
-All credit goes to Pau and Marius who is the instructor of the course!
->>>>>>> 128651e2
+All credit goes to Pau and Marius who is the instructor of the course!